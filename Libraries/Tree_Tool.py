--- conflicted
+++ resolved
@@ -351,10 +351,6 @@
             data['Z'].append(i[2])
             data['DBH'].append(j)
 
-<<<<<<< HEAD
-        os.makedirs(os.path.dirname(savelocation), exist_ok=True)
-
-        pd.DataFrame.from_dict(data).to_csv(savelocation)
-=======
-        pd.DataFrame.from_dict(data).to_csv(save_location)
->>>>>>> cc5f9822
+        os.makedirs(os.path.dirname(save_location), exist_ok=True)
+
+        pd.DataFrame.from_dict(data).to_csv(save_location)